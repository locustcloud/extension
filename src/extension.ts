import * as vscode from 'vscode';
import { registerCommands } from './commands/registerCommands';
import { EnvService } from './services/envService';
import { McpService } from './services/mcpService';
import { SetupService } from './services/setupService';
import { LocustRunner } from './runners/locustRunner';
import { Har2LocustService } from './services/har2locustService';
import { Har2LocustRunner } from './runners/har2locustRunner';
import { LocustTreeProvider } from './tree/locustTree';
<<<<<<< HEAD
import { registerWelcomePanel } from './welcome/welcomePanel';
=======
>>>>>>> 53575270
import { CopilotService } from './services/copilotService';
import * as fs from 'fs/promises';
import * as path from 'path';
import { LocustWelcomeViewProvider } from './welcome/welcomeView';
import { LocustWelcome } from './welcome/locustWelcome';  



// Cloud toggle
const CLOUD_FLAG_KEY = 'locust.cloudWasStarted';
function getCloudStarted(ctx: vscode.ExtensionContext): boolean {
  return !!ctx.globalState.get<boolean>(CLOUD_FLAG_KEY, false);
}

async function setCloudStarted(ctx: vscode.ExtensionContext, v: boolean) {
  await ctx.globalState.update(CLOUD_FLAG_KEY, v);
}

// Local toggle 
function getLocalStarted(ctx: vscode.ExtensionContext): boolean {
  return !!ctx.workspaceState.get<boolean>('locust.localStarted', false);
}
async function setLocalStarted(ctx: vscode.ExtensionContext, v: boolean) {
  await ctx.workspaceState.update('locust.localStarted', v);
}

<<<<<<< HEAD
class LocustWelcomeViewProvider implements vscode.WebviewViewProvider {
  constructor(private ctx: vscode.ExtensionContext, private readonly isCloud: boolean) {}

  async resolveWebviewView(webviewView: vscode.WebviewView) { 
    const { webview } = webviewView;
    webview.options = { enableScripts: true, localResourceRoots: [this.ctx.extensionUri] };

    const nonce = String(Math.random()).slice(2);

    // Desktop controls
    const desktopControls = `
      <div class="row actions">
        <button id="btnRunLocal"    title="locust -f locustfile.py">Local Test</button>
        <button id="btnLocustCloud" title="locust -f locustfile.py --cloud">Cloud Test</button>
      </div>
      <div class="row">
        <button id="btnStopAll" class="danger" title="Stop active Test">Stop Test</button>
      </div><br>
      <div class="row"><br>
        <button id="btnConvertHar"  title="Convert a HAR file to a Locust test">HAR to Locust</button>
      </div>
    `;

    // Cloud controls
    const cloudControls = `
      <div class="row actions">
        <button id="btnRunUI"       title="locust -f locustfile.py --cloud">Cloud Test</button>
      </div>
      <div class="row">
        <button id="btnStopAll" class="danger" title="Stop active Test">Stop Test</button>
      </div>
    `;

    const supportBlock = this.isCloud ? '' : `<a href="mailto:support@locust.cloud">support@locust.cloud</a><br>`;

    const cloudStartedFlag = getCloudStarted(this.ctx) ? '1' : '0';
    const localStartedFlag = !this.isCloud && getLocalStarted(this.ctx) ? '1' : '0';

    // Load HTML template
    const htmlUri = vscode.Uri.file(path.join(this.ctx.extensionUri.fsPath, 'media', 'webView.html'));
    let html = await fs.readFile(htmlUri.fsPath, 'utf8');

    
    html = html
      // standard placeholders
      .replace(/\$\{webview\.cspSource\}/g, webview.cspSource)
      .replace(/\$\{nonce\}/g, nonce)
      .replace(/\$\{cloudStartedFlag\}/g, cloudStartedFlag)
      .replace(/\$\{localStartedFlag\}/g, localStartedFlag)
      .replace(/\$\{supportBlock\}/g, supportBlock)
      .replace(/\$\{cloudControls\}/g, cloudControls)
      .replace(/\$\{desktopControls\}/g, desktopControls)
      .replace(/\$\{this\.isCloud \? '1' : '0'\}/g, this.isCloud ? '1' : '0')
      .replace(/\$\{this\.isCloud \? 'Cloud' : 'Local'\}/g, this.isCloud ? 'Cloud' : 'Local')
      .replace(/\$\{this\.isCloud \? cloudControls : desktopControls\}/g, this.isCloud ? cloudControls : desktopControls);

    webview.html = html;

    webview.onDidReceiveMessage(async (msg) => {
      try {
        if (msg?.type === 'run' && typeof msg.command === 'string') {
          if (msg.command === 'locust.hideWelcome') {
            await vscode.commands.executeCommand('setContext', 'locust.hideWelcome', true);
            await vscode.commands.executeCommand('locust.scenarios.focus');
            return;
          }
          await vscode.commands.executeCommand(msg.command);
          return;
        }
      } catch (e: any) {
        vscode.window.showErrorMessage(e?.message ?? 'Failed to execute action.');
      }
    });
  }
}

=======
>>>>>>> 53575270
export async function activate(ctx: vscode.ExtensionContext) {
  // Detect environment and set context keys
  const isCloud = detectCloudEnv();
  await vscode.commands.executeCommand('setContext', 'locust.isCloud', isCloud);
  await vscode.commands.executeCommand('setContext', 'locust.isDesktop', !isCloud);

  LocustWelcome.register(ctx);
  LocustWelcome.maybeShowOnActivate(ctx, isCloud);
  
  // Core services
  const env = new EnvService();
  const mcp = new McpService(env);
  const setup = new SetupService(env, mcp, ctx);

<<<<<<< HEAD
=======
  // Copilot service
  const copilot = new CopilotService(ctx);
  await copilot.bootstrap();           
  ctx.subscriptions.push(copilot);
>>>>>>> 53575270


  // Runners / Services
  const locustRunner = new LocustRunner(); 
  const harService = new Har2LocustService(env);
  const harRunner = new Har2LocustRunner(env, harService);

  // Tree provider
  const tree = new LocustTreeProvider();
  const treeReg = vscode.window.registerTreeDataProvider('locust.scenarios', tree);
  ctx.subscriptions.push(treeReg, tree);

  // Gating context key
  await vscode.commands.executeCommand('setContext', 'locust.showScenarios', false);

  // desktop auto-open
  registerWelcomePanel(ctx); 

  // Welcome view
  const welcomeProvider = new LocustWelcomeViewProvider(ctx, isCloud);
  const welcomeReg = vscode.window.registerWebviewViewProvider('locust.welcome', welcomeProvider);
  ctx.subscriptions.push(welcomeReg);


  ctx.subscriptions.push(
    vscode.commands.registerCommand('locust.setLocalStarted', async (value: boolean) => {
      try {
        await ctx.workspaceState.update('locust.localStarted', !!value);
        await vscode.commands.executeCommand('locust.welcome.refresh');
      } catch (e: any) {
        vscode.window.showErrorMessage(e?.message ?? 'Failed to set local started state.');
      }
    })
  );

  // Expose refresh
  ctx.subscriptions.push(
    vscode.commands.registerCommand('locust.welcome.refresh', () => welcomeProvider.refresh())
  );

  // Focus Welcome view on startup
  await vscode.commands.executeCommand('locust.welcome.focus');

  // Commands
  ctx.subscriptions.push(
    vscode.commands.registerCommand('locust.showScenariosView', async () => {
      await vscode.commands.executeCommand('setContext', 'locust.showScenarios', true);
      await vscode.commands.executeCommand('locust.scenarios.focus');
    })
  );

  // Centralized command registration
  registerCommands(ctx, { setup, runner: locustRunner, harRunner, tree });



  // Cloud toggle behavior
  ctx.subscriptions.push(
    vscode.commands.registerCommand('locust.toggleCloudSimple', async () => {
      try {
        const started = getCloudStarted(ctx);
        if (!started) {
          await vscode.commands.executeCommand('locust.openLocustCloud');
          await setCloudStarted(ctx, true);
          vscode.window.setStatusBarMessage('Locust Cloud: starting…', 3000);
        } else {
          await vscode.commands.executeCommand('locust.deleteLocustCloud').then(undefined, () => {});
          await setCloudStarted(ctx, false);
          vscode.window.setStatusBarMessage('Locust Cloud: stopped.', 3000);
        }
        await vscode.commands.executeCommand('locust.welcome.refresh');
      } catch (e: any) {
        vscode.window.showErrorMessage(e?.message ?? 'Failed to toggle Locust Cloud.');
      }
    }),

    // Local toggle behavior
    vscode.commands.registerCommand('locust.toggleLocalSimple', async () => {
      try {
        const started = getLocalStarted(ctx);
        if (!started) {
          await vscode.commands.executeCommand('locust.runUI');
          await setLocalStarted(ctx, true);
          vscode.window.setStatusBarMessage('Locust: local test starting…', 3000);
        } else {
          await vscode.commands.executeCommand('locust.stopLastRun').then(undefined, () => {});
          await setLocalStarted(ctx, false);
          vscode.window.setStatusBarMessage('Locust: local test stopped.', 3000);
        }
        await vscode.commands.executeCommand('locust.welcome.refresh');
      } catch (e: any) {
        vscode.window.showErrorMessage(e?.message ?? 'Failed to toggle local run.');
      }
    }),

    vscode.commands.registerCommand('locust.stopLocalThenCloudIfAny', async () => {
      try {
        await vscode.commands.executeCommand('locust.stopLastRun').then(undefined, () => {});
        await setLocalStarted(ctx, false);
        if (getCloudStarted(ctx)) {
          await vscode.commands.executeCommand('locust.deleteLocustCloud').then(undefined, () => {});
          await setCloudStarted(ctx, false);
        }
        vscode.window.setStatusBarMessage('Locust: stopped local (and cloud if active).', 3000);
        await vscode.commands.executeCommand('locust.welcome.refresh');
      } catch (e: any) {
        vscode.window.showErrorMessage(e?.message ?? 'Failed to stop runs.');
      }
    }),
  );

  if (!isCloud) {
    await setup.checkAndOfferSetup(); //  Prompt/always/never + trust
    ctx.subscriptions.push(
      vscode.workspace.onDidGrantWorkspaceTrust(() => {
        setup.checkAndOfferSetup().catch(() => {});
      })
    );
    ctx.subscriptions.push(
      vscode.workspace.onDidChangeWorkspaceFolders(() => setup.checkAndOfferSetup())
    );
  }
}

export function deactivate() { /* noop */ }

function detectCloudEnv(): boolean {
  const byEnv = (process.env.CODE_SERVER ?? '').toLowerCase();
  const envFlag = byEnv === 'true' || byEnv === '1' || byEnv === 'yes';
  const uiIsWeb = vscode.env.uiKind === vscode.UIKind.Web;
  return envFlag || uiIsWeb;
}<|MERGE_RESOLUTION|>--- conflicted
+++ resolved
@@ -7,10 +7,7 @@
 import { Har2LocustService } from './services/har2locustService';
 import { Har2LocustRunner } from './runners/har2locustRunner';
 import { LocustTreeProvider } from './tree/locustTree';
-<<<<<<< HEAD
 import { registerWelcomePanel } from './welcome/welcomePanel';
-=======
->>>>>>> 53575270
 import { CopilotService } from './services/copilotService';
 import * as fs from 'fs/promises';
 import * as path from 'path';
@@ -37,7 +34,6 @@
   await ctx.workspaceState.update('locust.localStarted', v);
 }
 
-<<<<<<< HEAD
 class LocustWelcomeViewProvider implements vscode.WebviewViewProvider {
   constructor(private ctx: vscode.ExtensionContext, private readonly isCloud: boolean) {}
 
@@ -114,8 +110,6 @@
   }
 }
 
-=======
->>>>>>> 53575270
 export async function activate(ctx: vscode.ExtensionContext) {
   // Detect environment and set context keys
   const isCloud = detectCloudEnv();
@@ -130,13 +124,6 @@
   const mcp = new McpService(env);
   const setup = new SetupService(env, mcp, ctx);
 
-<<<<<<< HEAD
-=======
-  // Copilot service
-  const copilot = new CopilotService(ctx);
-  await copilot.bootstrap();           
-  ctx.subscriptions.push(copilot);
->>>>>>> 53575270
 
 
   // Runners / Services
