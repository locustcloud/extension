--- conflicted
+++ resolved
@@ -103,7 +103,6 @@
    * 1) If the active editor is a locustfile*.py, use it.
    * 2) Else ask the shared command 'locust.pickLocustfile'.
    */
-<<<<<<< HEAD
   private async pickLocustfile(): Promise<string | undefined> {
     const tree = new LocustTreeProvider();
     try {
@@ -136,12 +135,6 @@
       return pick?.description;
     } finally {
       tree.dispose();
-=======
-  private async resolveLocustfilePath(): Promise<string | undefined> {
-    const active = vscode.window.activeTextEditor?.document;
-    if (active?.uri?.fsPath && /(?:^|[/\\])locustfile.*\.py$/i.test(active.fileName)) {
-      return active.uri.fsPath;
->>>>>>> 53575270
     }
     const uri = await vscode.commands.executeCommand<vscode.Uri | undefined>("locust.pickLocustfile");
     return uri?.fsPath;
@@ -257,13 +250,9 @@
       ["-f", relFile, "--cloud"],
       fileDir
     );
-<<<<<<< HEAD
     out.appendLine(
       `Launching: ${launch.cmd} ${launch.args.join(" ")}`
     );
-=======
-    out.appendLine("Deploying (cloud run)…");
->>>>>>> 53575270
 
     const child = spawn(launch.cmd, launch.args, {
       cwd: launch.cwd,
@@ -282,11 +271,7 @@
       const url = extractLocustUrl(text, { addDashboardFalse: true });
       if (url && !opened) {
         opened = true;
-<<<<<<< HEAD
         out.appendLine(`Opening Browser...`);
-=======
-        out.appendLine(`Opening browser...`);
->>>>>>> 53575270
         if (this.isWeb) {
           await this.openUrlSplit(url, 0.45);
         } else {
@@ -311,17 +296,7 @@
 
     child.stderr.on("data", async (b) => {
       const s = b.toString();
-<<<<<<< HEAD
       out.append(`${s}`); 
-=======
-      this.processChunk(out, s, (line) => {
-        void tryExtractAndOpen(line);
-        if (/Your Locust instance is currently running/i.test(line)) {
-          vscode.window.setStatusBarMessage("Instance detected, opening UI.", 5000);
-        }
-      });
-
->>>>>>> 53575270
       bufErr += s;
       const lastNL = bufErr.lastIndexOf("\n");
       if (lastNL >= 0) bufErr = bufErr.slice(lastNL + 1);
@@ -337,7 +312,6 @@
     });
 
     child.on("close", async (code) => {
-<<<<<<< HEAD
       out.appendLine(`\nExit code: \n ${code ?? "null"}`);
       this._cloudChild = undefined;
       await this.setCloudStarted(false);
@@ -356,14 +330,6 @@
         }
       }
     }, 60000);
-=======
-      if (code !== 0) {
-        out.appendLine(`Stop/Clean-up:\n exit code ${code}`);
-      }
-      this._cloudChild = undefined;
-      await this.setCloudStarted(false);
-    });
->>>>>>> 53575270
   }
 
   /**
@@ -377,12 +343,7 @@
       const out = this.out();
       out.show(true);
 
-<<<<<<< HEAD
       out.appendLine(`Stopping cloud`);
-=======
-      out.appendLine(`Stopping test: ${child.pid}`);
-      out.appendLine(`Stopping Locust cloud...`);
->>>>>>> 53575270
 
       const trySignal = (sig: NodeJS.Signals) =>
         new Promise<void>((resolve) => {
@@ -413,13 +374,9 @@
     out.show(true);
 
     const launch = await this.resolveLocustLaunch(["--cloud", "--delete"], ws);
-<<<<<<< HEAD
     out.appendLine(
       `Shutting Down...`
     );
-=======
-    out.appendLine(`Stopping Locust cloud...`);
->>>>>>> 53575270
 
     const del = spawn(launch.cmd, launch.args, {
       cwd: launch.cwd,
@@ -428,13 +385,8 @@
       shell: process.platform === "win32",
     });
 
-<<<<<<< HEAD
     del.stdout.on("data", (b) => out.append(b.toString()));
     del.stderr.on("data", (b) => out.append(`${b.toString()}`));
-=======
-    del.stdout.on("data", (b) => this.processChunk(out, b.toString()));
-    del.stderr.on("data", (b) => this.processChunk(out, b.toString()));
->>>>>>> 53575270
     del.on("error", (e: any) => {
       out.appendLine(`${e?.message ?? e}`);
       vscode.window.showErrorMessage(
@@ -442,13 +394,7 @@
       );
     });
     del.on("close", async (code) => {
-<<<<<<< HEAD
       out.appendLine(`Shut down:\n ${code}`);
-=======
-      if (code !== 0) {
-        out.appendLine(`Stop/clean-up exited with code ${code}`);
-      }
->>>>>>> 53575270
       await this.setCloudStarted(false);
     });
   }
