--- conflicted
+++ resolved
@@ -80,14 +80,11 @@
         "command": "locust.openWalkthrough",
         "title": "Locust: Open Getting Started Walkthrough"
       },
-<<<<<<< HEAD
-      
-=======
+
       {
         "command": "locust.runUI",
         "title": "Locust: Run Test (Web UI)"
       },
->>>>>>> aa23aad3
       {
         "command": "locust.runHeadless",
         "title": "Locust: Run Test (Headless)"
